/* Modem console example

   This example code is in the Public Domain (or CC0 licensed, at your option.)

   Unless required by applicable law or agreed to in writing, this
   software is distributed on an "AS IS" BASIS, WITHOUT WARRANTIES OR
   CONDITIONS OF ANY KIND, either express or implied.
*/

#include <cstdio>
#include <cstring>
#include <map>
#include <vector>
#include "sdkconfig.h"
#include "esp_console.h"
#include "esp_event.h"
#include "nvs_flash.h"
#include "cxx_include/esp_modem_dte.hpp"
#include "esp_modem_config.h"
#include "cxx_include/esp_modem_api.hpp"
#if defined(CONFIG_USB_OTG_SUPPORTED)
#include "esp_modem_usb_config.h"
#include "cxx_include/esp_modem_usb_api.hpp"
#endif
#include "esp_log.h"
#include "console_helper.hpp"
#include "my_module_dce.hpp"

#if defined(CONFIG_EXAMPLE_FLOW_CONTROL_NONE)
#define EXAMPLE_FLOW_CONTROL ESP_MODEM_FLOW_CONTROL_NONE
#elif defined(CONFIG_EXAMPLE_FLOW_CONTROL_SW)
#define EXAMPLE_FLOW_CONTROL ESP_MODEM_FLOW_CONTROL_SW
#elif defined(CONFIG_EXAMPLE_FLOW_CONTROL_HW)
#define EXAMPLE_FLOW_CONTROL ESP_MODEM_FLOW_CONTROL_HW
#endif

#define CHECK_ERR(cmd, success_action)  do { \
        auto err = cmd; \
        if (err == command_result::OK) {     \
            success_action;                  \
            return 0;                        \
        } else {    \
            ESP_LOGE(TAG, "Failed with %s", err == command_result::TIMEOUT ? "TIMEOUT":"ERROR");  \
        return 1;                            \
        } } while (0)

/**
 * Please update the default APN name here (this could be updated runtime)
 */
#define DEFAULT_APN "my_apn"

extern "C" void modem_console_register_http(void);
extern "C" void modem_console_register_ping(void);

static const char *TAG = "modem_console";
static esp_console_repl_t *s_repl = nullptr;

using namespace esp_modem;


extern "C" void app_main(void)
{
    ESP_ERROR_CHECK(nvs_flash_init());
    ESP_ERROR_CHECK(esp_netif_init());
    ESP_ERROR_CHECK(esp_event_loop_create_default());

    // init the netif, DTE and DCE respectively
    esp_modem_dce_config_t dce_config = ESP_MODEM_DCE_DEFAULT_CONFIG(DEFAULT_APN);
    esp_netif_config_t ppp_netif_config = ESP_NETIF_DEFAULT_PPP();
    esp_netif_t *esp_netif = esp_netif_new(&ppp_netif_config);
    assert(esp_netif);

#if defined(CONFIG_EXAMPLE_SERIAL_CONFIG_UART)
    esp_modem_dte_config_t dte_config = ESP_MODEM_DTE_DEFAULT_CONFIG();
<<<<<<< HEAD
    dte_config.uart_config.flow_control = ESP_MODEM_FLOW_CONTROL_HW;
=======
    /* setup UART specific configuration based on kconfig options */
    dte_config.uart_config.tx_io_num = CONFIG_EXAMPLE_MODEM_UART_TX_PIN;
    dte_config.uart_config.rx_io_num = CONFIG_EXAMPLE_MODEM_UART_RX_PIN;
    dte_config.uart_config.rts_io_num = CONFIG_EXAMPLE_MODEM_UART_RTS_PIN;
    dte_config.uart_config.cts_io_num = CONFIG_EXAMPLE_MODEM_UART_CTS_PIN;
    dte_config.uart_config.flow_control = EXAMPLE_FLOW_CONTROL;
    dte_config.uart_config.rx_buffer_size = CONFIG_EXAMPLE_MODEM_UART_RX_BUFFER_SIZE;
    dte_config.uart_config.tx_buffer_size = CONFIG_EXAMPLE_MODEM_UART_TX_BUFFER_SIZE;
    dte_config.uart_config.event_queue_size = CONFIG_EXAMPLE_MODEM_UART_EVENT_QUEUE_SIZE;
    dte_config.task_stack_size = CONFIG_EXAMPLE_MODEM_UART_EVENT_TASK_STACK_SIZE;
    dte_config.task_priority = CONFIG_EXAMPLE_MODEM_UART_EVENT_TASK_PRIORITY;
    dte_config.dte_buffer_size = CONFIG_EXAMPLE_MODEM_UART_RX_BUFFER_SIZE / 2;
>>>>>>> 1c6c610f
    auto uart_dte = create_uart_dte(&dte_config);

#if CONFIG_EXAMPLE_MODEM_DEVICE_SHINY == 1
    ESP_LOGI(TAG, "Initializing esp_modem for the SHINY module...");
    auto dce = create_shiny_dce(&dce_config, uart_dte, esp_netif);
#elif CONFIG_EXAMPLE_MODEM_DEVICE_BG96 == 1
    ESP_LOGI(TAG, "Initializing esp_modem for the BG96 module...");
    auto dce = create_BG96_dce(&dce_config, uart_dte, esp_netif);
#elif CONFIG_EXAMPLE_MODEM_DEVICE_SIM800 == 1
    ESP_LOGI(TAG, "Initializing esp_modem for the SIM800 module...");
    auto dce = create_SIM800_dce(&dce_config, uart_dte, esp_netif);
#elif CONFIG_EXAMPLE_MODEM_DEVICE_SIM7000 == 1
    ESP_LOGI(TAG, "Initializing esp_modem for the SIM7000 module...");
    auto dce = create_SIM7000_dce(&dce_config, uart_dte, esp_netif);
#elif CONFIG_EXAMPLE_MODEM_DEVICE_SIM7070 == 1
    ESP_LOGI(TAG, "Initializing esp_modem for the SIM7070 module...");
    auto dce = create_SIM7070_dce(&dce_config, uart_dte, esp_netif);
#elif CONFIG_EXAMPLE_MODEM_DEVICE_SIM7600 == 1
    ESP_LOGI(TAG, "Initializing esp_modem for the SIM7600 module...");
    auto dce = create_SIM7600_dce(&dce_config, uart_dte, esp_netif);
#else
    ESP_LOGI(TAG, "Initializing esp_modem for a generic module...");
    auto dce = create_generic_dce(&dce_config, uart_dte, esp_netif);
#endif


#elif defined(CONFIG_EXAMPLE_SERIAL_CONFIG_USB)
    struct esp_modem_usb_term_config usb_config = ESP_MODEM_DEFAULT_USB_CONFIG(0x2C7C, 0x0296); // VID and PID of BG96 modem
    // BG96 modem implements Vendor Specific class, that is CDC-ACM like. Interface for AT commands has index no. 2.
    usb_config.interface_idx = 2;
    esp_modem_dte_config_t dte_config = ESP_MODEM_DTE_DEFAULT_USB_CONFIG(usb_config);  
    ESP_LOGI(TAG, "Waiting for USB device connection...");
    auto dte = create_usb_dte(&dte_config);
    std::unique_ptr<DCE> dce = create_BG96_dce(&dce_config, dte, esp_netif);

#else
#error Invalid serial connection to modem.
#endif
    
    assert(dce != nullptr);

<<<<<<< HEAD

    //now we want to go back to 2-Wire mode:
    uart_dte->set_flow_control(ESP_MODEM_FLOW_CONTROL_NONE);


    for (int i = 0; i < 15; ++i) {
        if (command_result::OK != dce->sync()) {
            ESP_LOGW(TAG, "sync no Success after %i try", i);
        } else {
            ESP_LOGI(TAG, "sync Success after %i try", i);
            break; //exit the Loop.
        }
    }


    //now we want to go back to 4-Wire mode:
    uart_dte->set_flow_control(ESP_MODEM_FLOW_CONTROL_HW);

    //set this mode also to the DCE.
    if (command_result::OK != dce->set_flow_control(2, 2)) {
        ESP_LOGE(TAG, "Failed to set the set_flow_control mode");
        return;
    }
    ESP_LOGI(TAG, "set_flow_control OK");


    //sync
    for (int i = 0; i < 15; ++i) {
        if (command_result::OK != dce->sync()) {
            ESP_LOGE(TAG, "sync no Success after %i try", i);
        } else {
            ESP_LOGI(TAG, "sync Success after %i try", i);
            break; //exit the Loop.
        }
    }


=======
    if(dte_config.uart_config.flow_control == ESP_MODEM_FLOW_CONTROL_HW) {
        if (command_result::OK != dce->set_flow_control(2, 2)) {
            ESP_LOGE(TAG, "Failed to set the set_flow_control mode");
            return;
        }
        ESP_LOGI(TAG, "set_flow_control OK");
    }

>>>>>>> 1c6c610f
    // init console REPL environment
    esp_console_repl_config_t repl_config = ESP_CONSOLE_REPL_CONFIG_DEFAULT();
    esp_console_dev_uart_config_t uart_config = ESP_CONSOLE_DEV_UART_CONFIG_DEFAULT();
    ESP_ERROR_CHECK(esp_console_new_repl_uart(&uart_config, &repl_config, &s_repl));

    modem_console_register_http();
    modem_console_register_ping();
    const struct SetModeArgs {
        SetModeArgs(): mode(STR1, nullptr, nullptr, "<mode>", "PPP, CMD or CMUX") {}
        CommandArgs mode;
    } set_mode_args;
    const ConsoleCommand SetModeParser("set_mode", "sets modem mode", &set_mode_args, sizeof(set_mode_args), [&](ConsoleCommand * c) {
        if (c->get_count_of(&SetModeArgs::mode)) {
            auto mode = c->get_string_of(&SetModeArgs::mode);
            modem_mode dev_mode;
            if (mode == "CMD") {
                dev_mode = esp_modem::modem_mode::COMMAND_MODE;
            } else if (mode == "PPP") {
                dev_mode = esp_modem::modem_mode::DATA_MODE;
            } else if (mode == "CMUX") {
                dev_mode = esp_modem::modem_mode::CMUX_MODE;
            } else {
                ESP_LOGE(TAG, "Unsupported mode: %s", mode.c_str());
                return 1;
            }
            ESP_LOGI(TAG, "Switching to %s name...", mode.c_str());
            if (!dce->set_mode(dev_mode)) {
                ESP_LOGE(TAG, "Failed to set the desired mode");
                return 1;
            }
            ESP_LOGI(TAG, "OK");
        }
        return 0;
    });

    const struct SetPinArgs {
        SetPinArgs(): pin(STR1, nullptr, nullptr, "<pin>", "PIN") {}
        CommandArgs pin;
    } set_pin_args;
    const ConsoleCommand SetPinParser("set_pin", "sets SIM card PIN", &set_pin_args, sizeof(set_pin_args), [&](ConsoleCommand * c) {
        if (c->get_count_of(&SetPinArgs::pin)) {
            auto pin = c->get_string_of(&SetPinArgs::pin);
            ESP_LOGI(TAG, "Setting pin=%s...", pin.c_str());
            auto err = dce->set_pin(pin);
            if (err == command_result::OK) {
                ESP_LOGI(TAG, "OK");
            } else {
                ESP_LOGE(TAG, "Failed %s", err == command_result::TIMEOUT ? "TIMEOUT" : "");
                return 1;
            }
        }
        return 0;
    });

    const std::vector<CommandArgs> no_args;
    const ConsoleCommand ReadPinArgs("read_pin", "checks if SIM is unlocked", no_args, [&](ConsoleCommand * c) {
        bool pin_ok;
        ESP_LOGI(TAG, "Checking pin...");
        auto err = dce->read_pin(pin_ok);
        if (err == command_result::OK) {
            ESP_LOGI(TAG, "OK. Pin status: %s", pin_ok ? "true" : "false");
        } else {
            ESP_LOGE(TAG, "Failed %s", err == command_result::TIMEOUT ? "TIMEOUT" : "");
            return 1;
        }
        return 0;
    });

    const ConsoleCommand GetModuleName("get_module_name", "reads the module name", no_args, [&](ConsoleCommand * c) {
        std::string module_name;
        ESP_LOGI(TAG, "Reading module name...");
        CHECK_ERR(dce->get_module_name(module_name), ESP_LOGI(TAG, "OK. Module name: %s", module_name.c_str()));
    });

    const ConsoleCommand GetOperatorName("get_operator_name", "reads the operator name", no_args, [&](ConsoleCommand * c) {
        std::string operator_name;
        ESP_LOGI(TAG, "Reading operator name...");
        CHECK_ERR(dce->get_operator_name(operator_name), ESP_LOGI(TAG, "OK. Operator name: %s", operator_name.c_str()));
    });

    const struct GenericCommandArgs {
        GenericCommandArgs():
            cmd(STR1, nullptr, nullptr, "<command>", "AT command to send to the modem"),
            timeout(INT0, "t", "timeout", "<timeout>", "command timeout"),
            pattern(STR0, "p", "pattern", "<pattern>", "command response to wait for"),
            no_cr(LIT0, "n", "no-cr", "do not add trailing CR to the command") {}
        CommandArgs cmd;
        CommandArgs timeout;
        CommandArgs pattern;
        CommandArgs no_cr;
    } send_cmd_args;
    const ConsoleCommand SendCommand("cmd", "sends generic AT command, no_args", &send_cmd_args, sizeof(send_cmd_args), [&](ConsoleCommand * c) {
        auto cmd = c->get_string_of(&GenericCommandArgs::cmd);
        auto timeout = c->get_count_of(&GenericCommandArgs::timeout) ? c->get_int_of(&GenericCommandArgs::timeout)
                       : 1000;
        ESP_LOGI(TAG, "Sending command %s with timeout %d", cmd.c_str(), timeout);
        auto pattern = c->get_string_of(&GenericCommandArgs::pattern);
        if (c->get_count_of(&GenericCommandArgs::no_cr) == 0) {
            cmd += '\r';
        }
        CHECK_ERR(dce->command(cmd, [&](uint8_t *data, size_t len) {
            std::string response((char *) data, len);
            ESP_LOGI(TAG, "%s", response.c_str());
            if (pattern.empty() || response.find(pattern) != std::string::npos) {
                return command_result::OK;
            }
            if (response.find(pattern) != std::string::npos) {
                return command_result::OK;
            }
            return command_result::TIMEOUT;
        }, timeout),);
    });

    const ConsoleCommand GetSignalQuality("get_signal_quality", "Gets signal quality", no_args, [&](ConsoleCommand * c) {
        int rssi, ber;
        CHECK_ERR(dce->get_signal_quality(rssi, ber), ESP_LOGI(TAG, "OK. rssi=%d, ber=%d", rssi, ber));
    });
    const ConsoleCommand GetBatteryStatus("get_battery_status", "Reads voltage/battery status", no_args, [&](ConsoleCommand * c) {
        int volt, bcl, bcs;
        CHECK_ERR(dce->get_battery_status(volt, bcl, bcs), ESP_LOGI(TAG, "OK. volt=%d, bcl=%d, bcs=%d", volt, bcl, bcs));
    });
    const ConsoleCommand PowerDown("power_down", "power down the module", no_args, [&](ConsoleCommand * c) {
        ESP_LOGI(TAG, "Power down the module...");
        CHECK_ERR(dce->power_down(), ESP_LOGI(TAG, "OK"));
    });
    const ConsoleCommand Reset("reset", "reset the module", no_args, [&](ConsoleCommand * c) {
        ESP_LOGI(TAG, "Resetting the module...");
        CHECK_ERR(dce->reset(), ESP_LOGI(TAG, "OK"));
    });
    const struct SetApn {
        SetApn(): apn(STR1, nullptr, nullptr, "<apn>", "APN (Access Point Name)") {}
        CommandArgs apn;
    } set_apn;
    const ConsoleCommand SetApnParser("set_apn", "sets APN", &set_apn, sizeof(set_apn), [&](ConsoleCommand * c) {
        if (c->get_count_of(&SetApn::apn)) {
            auto apn = c->get_string_of(&SetApn::apn);
            ESP_LOGI(TAG, "Setting the APN=%s...", apn.c_str());
            auto new_pdp = std::unique_ptr<PdpContext>(new PdpContext(apn));
            dce->get_module()->configure_pdp_context(std::move(new_pdp));
            ESP_LOGI(TAG, "OK");
        }
        return 0;
    });

    SignalGroup exit_signal;
    const ConsoleCommand ExitConsole("exit", "exit the console application", no_args, [&](ConsoleCommand * c) {
        ESP_LOGI(TAG, "Exiting...");
        exit_signal.set(1);
        s_repl->del(s_repl);
        return 0;
    });
    // start console REPL
    ESP_ERROR_CHECK(esp_console_start_repl(s_repl));
    // wait for exit
    exit_signal.wait_any(1, UINT32_MAX);
    ESP_LOGI(TAG, "Exiting...%d", esp_get_free_heap_size());
}<|MERGE_RESOLUTION|>--- conflicted
+++ resolved
@@ -72,9 +72,6 @@
 
 #if defined(CONFIG_EXAMPLE_SERIAL_CONFIG_UART)
     esp_modem_dte_config_t dte_config = ESP_MODEM_DTE_DEFAULT_CONFIG();
-<<<<<<< HEAD
-    dte_config.uart_config.flow_control = ESP_MODEM_FLOW_CONTROL_HW;
-=======
     /* setup UART specific configuration based on kconfig options */
     dte_config.uart_config.tx_io_num = CONFIG_EXAMPLE_MODEM_UART_TX_PIN;
     dte_config.uart_config.rx_io_num = CONFIG_EXAMPLE_MODEM_UART_RX_PIN;
@@ -87,7 +84,6 @@
     dte_config.task_stack_size = CONFIG_EXAMPLE_MODEM_UART_EVENT_TASK_STACK_SIZE;
     dte_config.task_priority = CONFIG_EXAMPLE_MODEM_UART_EVENT_TASK_PRIORITY;
     dte_config.dte_buffer_size = CONFIG_EXAMPLE_MODEM_UART_RX_BUFFER_SIZE / 2;
->>>>>>> 1c6c610f
     auto uart_dte = create_uart_dte(&dte_config);
 
 #if CONFIG_EXAMPLE_MODEM_DEVICE_SHINY == 1
@@ -129,7 +125,6 @@
     
     assert(dce != nullptr);
 
-<<<<<<< HEAD
 
     //now we want to go back to 2-Wire mode:
     uart_dte->set_flow_control(ESP_MODEM_FLOW_CONTROL_NONE);
@@ -167,16 +162,6 @@
     }
 
 
-=======
-    if(dte_config.uart_config.flow_control == ESP_MODEM_FLOW_CONTROL_HW) {
-        if (command_result::OK != dce->set_flow_control(2, 2)) {
-            ESP_LOGE(TAG, "Failed to set the set_flow_control mode");
-            return;
-        }
-        ESP_LOGI(TAG, "set_flow_control OK");
-    }
-
->>>>>>> 1c6c610f
     // init console REPL environment
     esp_console_repl_config_t repl_config = ESP_CONSOLE_REPL_CONFIG_DEFAULT();
     esp_console_dev_uart_config_t uart_config = ESP_CONSOLE_DEV_UART_CONFIG_DEFAULT();
