/*
 * SPDX-FileCopyrightText: 2022 Espressif Systems (Shanghai) CO LTD
 *
 * SPDX-License-Identifier: Unlicense OR CC0-1.0
 */

/*
 * Modem console example
*/

#include <cstdio>
#include <cstring>
#include <map>
#include <vector>
#include "sdkconfig.h"
#include "esp_console.h"
#include "esp_event.h"
#include "nvs_flash.h"
#include "esp_sleep.h"
#include "driver/gpio.h"
#include "cxx_include/esp_modem_dte.hpp"
#include "esp_modem_config.h"
#include "cxx_include/esp_modem_api.hpp"
#if defined(CONFIG_EXAMPLE_SERIAL_CONFIG_USB)
#include "esp_modem_usb_config.h"
#include "cxx_include/esp_modem_usb_api.hpp"
#endif
#include "esp_log.h"
#include "console_helper.hpp"
#include "my_module_dce.hpp"

#if defined(CONFIG_EXAMPLE_FLOW_CONTROL_NONE)
#define EXAMPLE_FLOW_CONTROL ESP_MODEM_FLOW_CONTROL_NONE
#elif defined(CONFIG_EXAMPLE_FLOW_CONTROL_SW)
#define EXAMPLE_FLOW_CONTROL ESP_MODEM_FLOW_CONTROL_SW
#elif defined(CONFIG_EXAMPLE_FLOW_CONTROL_HW)
#define EXAMPLE_FLOW_CONTROL ESP_MODEM_FLOW_CONTROL_HW
#endif

#define CHECK_ERR(cmd, success_action)  do { \
        auto err = cmd; \
        if (err == command_result::OK) {     \
            success_action;                  \
            return 0;                        \
        } else {    \
            ESP_LOGE(TAG, "Failed with %s", err == command_result::TIMEOUT ? "TIMEOUT":"ERROR");  \
            return 1;                            \
        } } while (0)

/**
 * Please update the default APN name here (this could be updated runtime)
 */
#define DEFAULT_APN "my_apn"

#define GPIO_OUTPUT_PWRKEY    (gpio_num_t)CONFIG_EXAMPLE_MODEM_PWRKEY_PIN
#define GPIO_OUTPUT_PIN_SEL  (1ULL<<GPIO_OUTPUT_PWRKEY)

extern "C" void modem_console_register_http(void);
extern "C" void modem_console_register_ping(void);

static const char *TAG = "modem_console";
static esp_console_repl_t *s_repl = nullptr;

using namespace esp_modem;
static SignalGroup exit_signal;


void config_gpio(void)
{
    gpio_config_t io_conf = {};                     //zero-initialize the config structure.

    io_conf.intr_type = GPIO_INTR_DISABLE;          //disable interrupt
    io_conf.mode = GPIO_MODE_OUTPUT;                //set as output mode
    io_conf.pin_bit_mask = GPIO_OUTPUT_PIN_SEL;     //bit mask of the pins that you want to set,e.g.GPIO18/19
    io_conf.pull_down_en = GPIO_PULLDOWN_DISABLE;   //disable pull-down mode
    io_conf.pull_up_en = GPIO_PULLUP_DISABLE;       //disable pull-up mode

    gpio_config(&io_conf);                          //configure GPIO with the given settings
}

void wakeup_modem(void)
{
    /* Power on the modem */
    ESP_LOGI(TAG, "Power on the modem");
    gpio_set_level(GPIO_OUTPUT_PWRKEY, 1);
    vTaskDelay(pdMS_TO_TICKS(1000));
    gpio_set_level(GPIO_OUTPUT_PWRKEY, 0);

    vTaskDelay(pdMS_TO_TICKS(2000));
}

extern "C" void app_main(void)
{
    static RTC_RODATA_ATTR char apn_rtc[20] = DEFAULT_APN;
    static RTC_DATA_ATTR modem_mode mode_rtc = esp_modem::modem_mode::COMMAND_MODE;

    config_gpio();

    ESP_ERROR_CHECK(nvs_flash_init());
    ESP_ERROR_CHECK(esp_netif_init());
    ESP_ERROR_CHECK(esp_event_loop_create_default());

    // init the netif, DTE and DCE respectively
    esp_modem_dce_config_t dce_config = ESP_MODEM_DCE_DEFAULT_CONFIG(DEFAULT_APN);
    esp_netif_config_t ppp_netif_config = ESP_NETIF_DEFAULT_PPP();
    esp_netif_t *esp_netif = esp_netif_new(&ppp_netif_config);
    assert(esp_netif);

#if defined(CONFIG_EXAMPLE_SERIAL_CONFIG_UART)
    esp_modem_dte_config_t dte_config = ESP_MODEM_DTE_DEFAULT_CONFIG();
    /* setup UART specific configuration based on kconfig options */
    dte_config.uart_config.tx_io_num = CONFIG_EXAMPLE_MODEM_UART_TX_PIN;
    dte_config.uart_config.rx_io_num = CONFIG_EXAMPLE_MODEM_UART_RX_PIN;
    dte_config.uart_config.rts_io_num = CONFIG_EXAMPLE_MODEM_UART_RTS_PIN;
    dte_config.uart_config.cts_io_num = CONFIG_EXAMPLE_MODEM_UART_CTS_PIN;
    dte_config.uart_config.flow_control = EXAMPLE_FLOW_CONTROL;
    dte_config.uart_config.rx_buffer_size = CONFIG_EXAMPLE_MODEM_UART_RX_BUFFER_SIZE;
    dte_config.uart_config.tx_buffer_size = CONFIG_EXAMPLE_MODEM_UART_TX_BUFFER_SIZE;
    dte_config.uart_config.event_queue_size = CONFIG_EXAMPLE_MODEM_UART_EVENT_QUEUE_SIZE;
    dte_config.task_stack_size = CONFIG_EXAMPLE_MODEM_UART_EVENT_TASK_STACK_SIZE;
    dte_config.task_priority = CONFIG_EXAMPLE_MODEM_UART_EVENT_TASK_PRIORITY;
    dte_config.dte_buffer_size = CONFIG_EXAMPLE_MODEM_UART_RX_BUFFER_SIZE / 2;
    auto uart_dte = create_uart_dte(&dte_config);

#if CONFIG_EXAMPLE_MODEM_DEVICE_SHINY == 1
    ESP_LOGI(TAG, "Initializing esp_modem for the SHINY module...");
    auto dce = create_shiny_dce(&dce_config, uart_dte, esp_netif);
#elif CONFIG_EXAMPLE_MODEM_DEVICE_BG96 == 1
    ESP_LOGI(TAG, "Initializing esp_modem for the BG96 module...");
    auto dce = create_BG96_dce(&dce_config, uart_dte, esp_netif);
#elif CONFIG_EXAMPLE_MODEM_DEVICE_SIM800 == 1
    ESP_LOGI(TAG, "Initializing esp_modem for the SIM800 module...");
    auto dce = create_SIM800_dce(&dce_config, uart_dte, esp_netif);
#elif CONFIG_EXAMPLE_MODEM_DEVICE_SIM7000 == 1
    ESP_LOGI(TAG, "Initializing esp_modem for the SIM7000 module...");
    auto dce = create_SIM7000_dce(&dce_config, uart_dte, esp_netif);
#elif CONFIG_EXAMPLE_MODEM_DEVICE_SIM7070 == 1
    ESP_LOGI(TAG, "Initializing esp_modem for the SIM7070 module...");
    auto dce = create_SIM7070_dce(&dce_config, uart_dte, esp_netif);
#elif CONFIG_EXAMPLE_MODEM_DEVICE_SIM7600 == 1
    ESP_LOGI(TAG, "Initializing esp_modem for the SIM7600 module...");
    auto dce = create_SIM7600_dce(&dce_config, uart_dte, esp_netif);
#else
    ESP_LOGI(TAG, "Initializing esp_modem for a generic module...");
    auto dce = create_generic_dce(&dce_config, uart_dte, esp_netif);
#endif


#elif defined(CONFIG_EXAMPLE_SERIAL_CONFIG_USB)
    while (1) {
        exit_signal.clear(1);
        struct esp_modem_usb_term_config usb_config = ESP_MODEM_DEFAULT_USB_CONFIG(0x2C7C, 0x0296, 2); // VID, PID and interface num of BG96 modem
        const esp_modem_dte_config_t dte_config = ESP_MODEM_DTE_DEFAULT_USB_CONFIG(usb_config);
        ESP_LOGI(TAG, "Waiting for USB device connection...");
        auto dte = create_usb_dte(&dte_config);
        dte->set_error_cb([&](terminal_error err) {
            ESP_LOGI(TAG, "error handler %d", err);
            if (err == terminal_error::DEVICE_GONE) {
                exit_signal.set(1);
            }
        });
        std::unique_ptr<DCE> dce = create_BG96_dce(&dce_config, dte, esp_netif);

#else
#error Invalid serial connection to modem.
#endif

    assert(dce != nullptr);

<<<<<<< HEAD

    //now we want to go back to 2-Wire mode:
    uart_dte->set_flow_control(ESP_MODEM_FLOW_CONTROL_NONE);


    for (int i = 0; i < 15; ++i) {
        if (command_result::OK != dce->sync()) {
            ESP_LOGW(TAG, "sync no Success after %i try", i);
        } else {
            ESP_LOGI(TAG, "sync Success after %i try", i);
            break; //exit the Loop.
        }
    }


    //now we want to go back to 4-Wire mode:
    uart_dte->set_flow_control(ESP_MODEM_FLOW_CONTROL_HW);

    //set this mode also to the DCE.
    if (command_result::OK != dce->set_flow_control(2, 2)) {
        ESP_LOGE(TAG, "Failed to set the set_flow_control mode");
        return;
    }
    ESP_LOGI(TAG, "set_flow_control OK");


    //sync
    for (int i = 0; i < 15; ++i) {
        if (command_result::OK != dce->sync()) {
            ESP_LOGE(TAG, "sync no Success after %i try", i);
        } else {
            ESP_LOGI(TAG, "sync Success after %i try", i);
            break; //exit the Loop.
=======
    if (dte_config.uart_config.flow_control == ESP_MODEM_FLOW_CONTROL_HW) {
        if (command_result::OK != dce->set_flow_control(2, 2)) {
            ESP_LOGE(TAG, "Failed to set the set_flow_control mode");
            return;
>>>>>>> 3f0262df
        }
    }


    // init console REPL environment
    esp_console_repl_config_t repl_config = ESP_CONSOLE_REPL_CONFIG_DEFAULT();
    esp_console_dev_uart_config_t uart_config = ESP_CONSOLE_DEV_UART_CONFIG_DEFAULT();
    ESP_ERROR_CHECK(esp_console_new_repl_uart(&uart_config, &repl_config, &s_repl));

    switch (esp_sleep_get_wakeup_cause()) {
    case ESP_SLEEP_WAKEUP_TIMER:
        if (esp_modem::modem_mode::CMUX_MODE == mode_rtc) {
            ESP_LOGI(TAG, "Deep sleep reset\n");

            /* Set APN */
            auto new_pdp = std::unique_ptr<PdpContext>(new PdpContext(apn_rtc));
            dce->get_module()->configure_pdp_context(std::move(new_pdp));

            /* Set CMUX mode */
            if (!dce->set_mode(mode_rtc)) {
                ESP_LOGE(TAG, "Failed to set the desired mode");
            }
        }
        break;
    case ESP_SLEEP_WAKEUP_UNDEFINED:
    default:
        ESP_LOGD(TAG, "Not a deep sleep reset\n");
    }

    modem_console_register_http();
    modem_console_register_ping();
    const struct SetModeArgs {
        SetModeArgs(): mode(STR1, nullptr, nullptr, "<mode>", "PPP, CMD or CMUX") {}
        CommandArgs mode;
    } set_mode_args;
    const ConsoleCommand SetModeParser("set_mode", "sets modem mode", &set_mode_args, sizeof(set_mode_args), [&](ConsoleCommand * c) {
        if (c->get_count_of(&SetModeArgs::mode)) {
            auto mode = c->get_string_of(&SetModeArgs::mode);
            modem_mode dev_mode;
            if (mode == "CMD") {
                dev_mode = esp_modem::modem_mode::COMMAND_MODE;
            } else if (mode == "PPP") {
                dev_mode = esp_modem::modem_mode::DATA_MODE;
            } else if (mode == "CMUX") {
                /* Even if switching to CMUX fails, we make the DTE multiplex terminal.
                   (This is potentially a bug and might be fixed eventually) */
                dev_mode = esp_modem::modem_mode::CMUX_MODE;
                mode_rtc = dev_mode;
            } else {
                ESP_LOGE(TAG, "Unsupported mode: %s", mode.c_str());
                return 1;
            }
            ESP_LOGI(TAG, "Switching to %s name...", mode.c_str());
            if (!dce->set_mode(dev_mode)) {
                ESP_LOGE(TAG, "Failed to set the desired mode");
                return 1;
            }
            mode_rtc = dev_mode;

            ESP_LOGI(TAG, "OK");
        }
        return 0;
    });

    const struct SetPinArgs {
        SetPinArgs(): pin(STR1, nullptr, nullptr, "<pin>", "PIN") {}
        CommandArgs pin;
    } set_pin_args;
    const ConsoleCommand SetPinParser("set_pin", "sets SIM card PIN", &set_pin_args, sizeof(set_pin_args), [&](ConsoleCommand * c) {
        if (c->get_count_of(&SetPinArgs::pin)) {
            auto pin = c->get_string_of(&SetPinArgs::pin);
            ESP_LOGI(TAG, "Setting pin=%s...", pin.c_str());
            auto err = dce->set_pin(pin);
            if (err == command_result::OK) {
                ESP_LOGI(TAG, "OK");
            } else {
                ESP_LOGE(TAG, "Failed %s", err == command_result::TIMEOUT ? "TIMEOUT" : "");
                return 1;
            }
        }
        return 0;
    });

    const std::vector<CommandArgs> no_args;
    const ConsoleCommand ReadPinArgs("read_pin", "checks if SIM is unlocked", no_args, [&](ConsoleCommand * c) {
        bool pin_ok;
        ESP_LOGI(TAG, "Checking pin...");
        auto err = dce->read_pin(pin_ok);
        if (err == command_result::OK) {
            ESP_LOGI(TAG, "OK. Pin status: %s", pin_ok ? "true" : "false");
        } else {
            ESP_LOGE(TAG, "Failed %s", err == command_result::TIMEOUT ? "TIMEOUT" : "");
            return 1;
        }
        return 0;
    });

    const ConsoleCommand GetModuleName("get_module_name", "reads the module name", no_args, [&](ConsoleCommand * c) {
        std::string module_name;
        ESP_LOGI(TAG, "Reading module name...");
        CHECK_ERR(dce->get_module_name(module_name), ESP_LOGI(TAG, "OK. Module name: %s", module_name.c_str()));
    });

    const ConsoleCommand GetOperatorName("get_operator_name", "reads the operator name", no_args, [&](ConsoleCommand * c) {
        std::string operator_name;
        ESP_LOGI(TAG, "Reading operator name...");
        CHECK_ERR(dce->get_operator_name(operator_name), ESP_LOGI(TAG, "OK. Operator name: %s", operator_name.c_str()));
    });

    const struct GenericCommandArgs {
        GenericCommandArgs():
            cmd(STR1, nullptr, nullptr, "<command>", "AT command to send to the modem"),
            timeout(INT0, "t", "timeout", "<timeout>", "command timeout"),
            pattern(STR0, "p", "pattern", "<pattern>", "command response to wait for"),
            no_cr(LIT0, "n", "no-cr", "do not add trailing CR to the command") {}
        CommandArgs cmd;
        CommandArgs timeout;
        CommandArgs pattern;
        CommandArgs no_cr;
    } send_cmd_args;
    const ConsoleCommand SendCommand("cmd", "sends generic AT command, no_args", &send_cmd_args, sizeof(send_cmd_args), [&](ConsoleCommand * c) {
        auto cmd = c->get_string_of(&GenericCommandArgs::cmd);
        auto timeout = c->get_count_of(&GenericCommandArgs::timeout) ? c->get_int_of(&GenericCommandArgs::timeout)
                       : 1000;
        ESP_LOGI(TAG, "Sending command %s with timeout %d", cmd.c_str(), timeout);
        auto pattern = c->get_string_of(&GenericCommandArgs::pattern);
        if (c->get_count_of(&GenericCommandArgs::no_cr) == 0) {
            cmd += '\r';
        }
        CHECK_ERR(dce->command(cmd, [&](uint8_t *data, size_t len) {
            std::string response((char *) data, len);
            ESP_LOGI(TAG, "%s", response.c_str());
            if (pattern.empty() || response.find(pattern) != std::string::npos) {
                return command_result::OK;
            }
            if (response.find(pattern) != std::string::npos) {
                return command_result::OK;
            }
            return command_result::TIMEOUT;
        }, timeout),);
    });

    const ConsoleCommand GetSignalQuality("get_signal_quality", "Gets signal quality", no_args, [&](ConsoleCommand * c) {
        int rssi, ber;
        CHECK_ERR(dce->get_signal_quality(rssi, ber), ESP_LOGI(TAG, "OK. rssi=%d, ber=%d", rssi, ber));
    });
    const ConsoleCommand GetBatteryStatus("get_battery_status", "Reads voltage/battery status", no_args, [&](ConsoleCommand * c) {
        int volt, bcl, bcs;
        CHECK_ERR(dce->get_battery_status(volt, bcl, bcs), ESP_LOGI(TAG, "OK. volt=%d, bcl=%d, bcs=%d", volt, bcl, bcs));
    });
    const ConsoleCommand PowerDown("power_down", "power down the module", no_args, [&](ConsoleCommand * c) {
        ESP_LOGI(TAG, "Power down the module...");
        CHECK_ERR(dce->power_down(), ESP_LOGI(TAG, "OK"));
    });
    const ConsoleCommand Reset("reset", "reset the module", no_args, [&](ConsoleCommand * c) {
        ESP_LOGI(TAG, "Resetting the module...");
        CHECK_ERR(dce->reset(), ESP_LOGI(TAG, "OK"));
    });
    const struct SetApn {
        SetApn(): apn(STR1, nullptr, nullptr, "<apn>", "APN (Access Point Name)") {}
        CommandArgs apn;
    } set_apn;
    const ConsoleCommand SetApnParser("set_apn", "sets APN", &set_apn, sizeof(set_apn), [&](ConsoleCommand * c) {
        if (c->get_count_of(&SetApn::apn)) {
            auto apn = c->get_string_of(&SetApn::apn);
            ESP_LOGI(TAG, "Setting the APN=%s...", apn.c_str());
            strcpy(apn_rtc, apn.c_str());
            auto new_pdp = std::unique_ptr<PdpContext>(new PdpContext(apn));
            dce->get_module()->configure_pdp_context(std::move(new_pdp));
            ESP_LOGI(TAG, "OK");
        }
        return 0;
    });

    const ConsoleCommand ExitConsole("exit", "exit the console application", no_args, [&](ConsoleCommand * c) {
        ESP_LOGI(TAG, "Exiting...");
        exit_signal.set(1);
        return 0;
    });

    /* Put the esp32 into deep sleep */
    const struct DeepSleepArgs {
        DeepSleepArgs(): timeout(INT1, nullptr, nullptr, "<tout>", "TIMEOUT") {}
        CommandArgs timeout;
    } deep_sleep_args;
    const ConsoleCommand SetDeepSleep("set_deep_sleep", "Put esp32 to deep sleep", &deep_sleep_args, sizeof(deep_sleep_args), [&](ConsoleCommand * c) {
        int tout = c->get_int_of(&DeepSleepArgs::timeout);
        ESP_LOGI(TAG, "Entering deep sleep for %d sec", tout);
        ESP_LOGI(TAG, "Wakeup Cause: %d ", esp_sleep_get_wakeup_cause());
        esp_deep_sleep(tout * 1000000);
        return 0;
    });

    /* Wake up modem */
    const ConsoleCommand WakeupModem("wakeup_modem", "Wakes up the modem from PSM", no_args, [&](ConsoleCommand * c) {
        wakeup_modem();
        ESP_LOGI(TAG, "OK");
        return 0;
    });

    /* Enable PSM modem */
    const ConsoleCommand EnablePSM("enable_psm", "Enables PSM on the modem", no_args, [&](ConsoleCommand * c) {
        std::string out;
        CHECK_ERR(dce->at("AT+CPSMS=1", out, 500), ESP_LOGI(TAG, "OK. %s", out.c_str()));
        return 0;
    });

    /* Disable PSM modem */
    const ConsoleCommand DisablePSM("disable_psm", "Disables PSM on the modem", no_args, [&](ConsoleCommand * c) {
        std::string out;
        CHECK_ERR(dce->at("AT+CPSMS=0", out, 500),   ESP_LOGI(TAG, "OK. %s", out.c_str()));
        return 0;
    });

    /* Get modem PSM cfg */
    const ConsoleCommand GetModemCfg("get_psm_cfg", "Get PSM config", no_args, [&](ConsoleCommand * c) {
        std::string out;
        CHECK_ERR(dce->at("AT+CPSMS?", out, 500),  ESP_LOGI(TAG, "OK. %s", out.c_str()));
        return 0;
    });

    /* Set modem PSM config */
    const struct SetPsmCfgArgs {
        SetPsmCfgArgs():
            periodic_tau(STR1, nullptr, nullptr, "<Requested_Periodic-TAU>", "T3412 Timer in 8-bit format"),
            active_time(STR0, nullptr, nullptr, "<Requested_Active-Time>", "T3324 Timer in 8-bit format") {}
        CommandArgs periodic_tau;
        CommandArgs active_time;
    } set_psm_cfg_args;
    const ConsoleCommand SetPsmCfg("set_psm_cfg", "Set PSM config", &set_psm_cfg_args, sizeof(set_psm_cfg_args), [&](ConsoleCommand * c) {
        std::string out;
        auto periodic_tau = c->get_string_of(&SetPsmCfgArgs::periodic_tau);
        auto active_time = c->get_string_of(&SetPsmCfgArgs::active_time);

        /* Validate input */
        if ((strlen(periodic_tau.c_str()) != strlen("00000000")) ||
                (strlen(active_time.c_str()) != strlen("00000000"))) {
            ESP_LOGE(TAG, "Failed with ERROR: Invalid argument length");
            return 1;
        }

        /* Get PSM config */
        dce->at("AT+CPSMS?", out, 500);

        /* Update PSM config */
        if (out.size() > 8) {
            std::string set_cmd = "AT+CPSMS=" + std::to_string(out.c_str()[8] - '0') + ",,,\"" + periodic_tau.c_str() + "\",\"" + active_time.c_str() + "\"";
            CHECK_ERR(dce->at(set_cmd, out, 500),  ESP_LOGI(TAG, "OK. %s", out.c_str()));
        } else {
            ESP_LOGE(TAG, "Failed with ERROR: Invalid AT+CPSMS? return length");
        }

        return 0;
    });


    // start console REPL
    ESP_ERROR_CHECK(esp_console_start_repl(s_repl));
    // wait for exit
    exit_signal.wait_any(1, UINT32_MAX);
    s_repl->del(s_repl);
    ESP_LOGI(TAG, "Exiting...%d", esp_get_free_heap_size());
#if defined(CONFIG_EXAMPLE_SERIAL_CONFIG_USB)
    // USB example runs in a loop to demonstrate hot-plugging and sudden disconnection features.
} // while (1)
#endif
}<|MERGE_RESOLUTION|>--- conflicted
+++ resolved
@@ -167,48 +167,43 @@
 
     assert(dce != nullptr);
 
-<<<<<<< HEAD
-
-    //now we want to go back to 2-Wire mode:
-    uart_dte->set_flow_control(ESP_MODEM_FLOW_CONTROL_NONE);
-
-
-    for (int i = 0; i < 15; ++i) {
-        if (command_result::OK != dce->sync()) {
-            ESP_LOGW(TAG, "sync no Success after %i try", i);
-        } else {
-            ESP_LOGI(TAG, "sync Success after %i try", i);
-            break; //exit the Loop.
-        }
-    }
-
-
-    //now we want to go back to 4-Wire mode:
-    uart_dte->set_flow_control(ESP_MODEM_FLOW_CONTROL_HW);
-
-    //set this mode also to the DCE.
-    if (command_result::OK != dce->set_flow_control(2, 2)) {
-        ESP_LOGE(TAG, "Failed to set the set_flow_control mode");
-        return;
-    }
-    ESP_LOGI(TAG, "set_flow_control OK");
-
-
-    //sync
-    for (int i = 0; i < 15; ++i) {
-        if (command_result::OK != dce->sync()) {
-            ESP_LOGE(TAG, "sync no Success after %i try", i);
-        } else {
-            ESP_LOGI(TAG, "sync Success after %i try", i);
-            break; //exit the Loop.
-=======
-    if (dte_config.uart_config.flow_control == ESP_MODEM_FLOW_CONTROL_HW) {
-        if (command_result::OK != dce->set_flow_control(2, 2)) {
-            ESP_LOGE(TAG, "Failed to set the set_flow_control mode");
-            return;
->>>>>>> 3f0262df
-        }
-    }
+    if(dte_config.uart_config.flow_control == ESP_MODEM_FLOW_CONTROL_HW) {
+
+	    //now we want to go back to 2-Wire mode:
+	    uart_dte->set_flow_control(ESP_MODEM_FLOW_CONTROL_NONE);
+
+
+	    for (int i = 0; i < 15; ++i) {
+	        if (command_result::OK != dce->sync()) {
+	            ESP_LOGW(TAG, "sync no Success after %i try", i);
+	        } else {
+	            ESP_LOGI(TAG, "sync Success after %i try", i);
+	            break; //exit the Loop.
+	        }
+	    }
+
+
+	    //now we want to go back to 4-Wire mode:
+	    uart_dte->set_flow_control(ESP_MODEM_FLOW_CONTROL_HW);
+
+	    //set this mode also to the DCE.
+	    if (command_result::OK != dce->set_flow_control(2, 2)) {
+	        ESP_LOGE(TAG, "Failed to set the set_flow_control mode");
+	        return;
+	    }
+	    ESP_LOGI(TAG, "set_flow_control OK");
+
+
+	    //sync
+	    for (int i = 0; i < 15; ++i) {
+	        if (command_result::OK != dce->sync()) {
+	            ESP_LOGE(TAG, "sync no Success after %i try", i);
+	        } else {
+	            ESP_LOGI(TAG, "sync Success after %i try", i);
+	            break; //exit the Loop.
+	        }
+	    }
+	}
 
 
     // init console REPL environment
