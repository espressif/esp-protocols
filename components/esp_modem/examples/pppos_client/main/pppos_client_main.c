/*
 * SPDX-FileCopyrightText: 2022 Espressif Systems (Shanghai) CO LTD
 *
 * SPDX-License-Identifier: Unlicense OR CC0-1.0
 */
/* PPPoS Client Example

   This example code is in the Public Domain (or CC0 licensed, at your option.)

   Unless required by applicable law or agreed to in writing, this
   software is distributed on an "AS IS" BASIS, WITHOUT WARRANTIES OR
   CONDITIONS OF ANY KIND, either express or implied.
*/
#include <string.h>
#include "freertos/FreeRTOS.h"
#include "freertos/event_groups.h"
#include "esp_netif.h"
#include "esp_netif_ppp.h"
#include "mqtt_client.h"
#include "esp_modem_api.h"
#include "esp_log.h"
#include "sdkconfig.h"


#if defined(CONFIG_EXAMPLE_FLOW_CONTROL_NONE)
#define EXAMPLE_FLOW_CONTROL ESP_MODEM_FLOW_CONTROL_NONE
#elif defined(CONFIG_EXAMPLE_FLOW_CONTROL_SW)
#define EXAMPLE_FLOW_CONTROL ESP_MODEM_FLOW_CONTROL_SW
#elif defined(CONFIG_EXAMPLE_FLOW_CONTROL_HW)
#define EXAMPLE_FLOW_CONTROL ESP_MODEM_FLOW_CONTROL_HW
#endif

#define BROKER_URL "mqtt://mqtt.eclipseprojects.io"

static const char *TAG = "pppos_example";
static EventGroupHandle_t event_group = NULL;
static const int CONNECT_BIT = BIT0;
static const int GOT_DATA_BIT = BIT2;
static const int USB_DISCONNECTED_BIT = BIT3; // Used only with USB DTE but we define it unconditionally, to avoid too many #ifdefs in the code

#if defined(CONFIG_EXAMPLE_SERIAL_CONFIG_USB)
#include "esp_modem_usb_c_api.h"
#include "esp_modem_usb_config.h"
#include "freertos/task.h"
static void usb_terminal_error_handler(esp_modem_terminal_error_t err)
{
    if (err == ESP_MODEM_TERMINAL_DEVICE_GONE) {
        ESP_LOGI(TAG, "USB modem disconnected");
        assert(event_group);
        xEventGroupSetBits(event_group, USB_DISCONNECTED_BIT);
    }
}
#define CHECK_USB_DISCONNECTION(event_group) \
if ((xEventGroupGetBits(event_group) & USB_DISCONNECTED_BIT) == USB_DISCONNECTED_BIT) { \
    esp_modem_destroy(dce); \
    continue; \
}
#else
#define CHECK_USB_DISCONNECTION(event_group)
#endif

static void mqtt_event_handler(void *handler_args, esp_event_base_t base, int32_t event_id, void *event_data)
{
    ESP_LOGD(TAG, "Event dispatched from event loop base=%s, event_id=%d", base, event_id);
    esp_mqtt_event_handle_t event = event_data;
    esp_mqtt_client_handle_t client = event->client;
    int msg_id;
    switch ((esp_mqtt_event_id_t)event_id) {
    case MQTT_EVENT_CONNECTED:
        ESP_LOGI(TAG, "MQTT_EVENT_CONNECTED");
        msg_id = esp_mqtt_client_subscribe(client, "/topic/esp-pppos", 0);
        ESP_LOGI(TAG, "sent subscribe successful, msg_id=%d", msg_id);
        break;
    case MQTT_EVENT_DISCONNECTED:
        ESP_LOGI(TAG, "MQTT_EVENT_DISCONNECTED");
        break;
    case MQTT_EVENT_SUBSCRIBED:
        ESP_LOGI(TAG, "MQTT_EVENT_SUBSCRIBED, msg_id=%d", event->msg_id);
        msg_id = esp_mqtt_client_publish(client, "/topic/esp-pppos", "esp32-pppos", 0, 0, 0);
        ESP_LOGI(TAG, "sent publish successful, msg_id=%d", msg_id);
        break;
    case MQTT_EVENT_UNSUBSCRIBED:
        ESP_LOGI(TAG, "MQTT_EVENT_UNSUBSCRIBED, msg_id=%d", event->msg_id);
        break;
    case MQTT_EVENT_PUBLISHED:
        ESP_LOGI(TAG, "MQTT_EVENT_PUBLISHED, msg_id=%d", event->msg_id);
        break;
    case MQTT_EVENT_DATA:
        ESP_LOGI(TAG, "MQTT_EVENT_DATA");
        printf("TOPIC=%.*s\r\n", event->topic_len, event->topic);
        printf("DATA=%.*s\r\n", event->data_len, event->data);
        xEventGroupSetBits(event_group, GOT_DATA_BIT);
        break;
    case MQTT_EVENT_ERROR:
        ESP_LOGI(TAG, "MQTT_EVENT_ERROR");
        break;
    default:
        ESP_LOGI(TAG, "MQTT other event id: %d", event->event_id);
        break;
    }
}

static void on_ppp_changed(void *arg, esp_event_base_t event_base,
                           int32_t event_id, void *event_data)
{
    ESP_LOGI(TAG, "PPP state changed event %d", event_id);
    if (event_id == NETIF_PPP_ERRORUSER) {
        /* User interrupted event from esp-netif */
        esp_netif_t *netif = event_data;
        ESP_LOGI(TAG, "User interrupted event from netif:%p", netif);
    }
}


static void on_ip_event(void *arg, esp_event_base_t event_base,
                        int32_t event_id, void *event_data)
{
    ESP_LOGD(TAG, "IP event! %d", event_id);
    if (event_id == IP_EVENT_PPP_GOT_IP) {
        esp_netif_dns_info_t dns_info;

        ip_event_got_ip_t *event = (ip_event_got_ip_t *)event_data;
        esp_netif_t *netif = event->esp_netif;

        ESP_LOGI(TAG, "Modem Connect to PPP Server");
        ESP_LOGI(TAG, "~~~~~~~~~~~~~~");
        ESP_LOGI(TAG, "IP          : " IPSTR, IP2STR(&event->ip_info.ip));
        ESP_LOGI(TAG, "Netmask     : " IPSTR, IP2STR(&event->ip_info.netmask));
        ESP_LOGI(TAG, "Gateway     : " IPSTR, IP2STR(&event->ip_info.gw));
        esp_netif_get_dns_info(netif, 0, &dns_info);
        ESP_LOGI(TAG, "Name Server1: " IPSTR, IP2STR(&dns_info.ip.u_addr.ip4));
        esp_netif_get_dns_info(netif, 1, &dns_info);
        ESP_LOGI(TAG, "Name Server2: " IPSTR, IP2STR(&dns_info.ip.u_addr.ip4));
        ESP_LOGI(TAG, "~~~~~~~~~~~~~~");
        xEventGroupSetBits(event_group, CONNECT_BIT);

        ESP_LOGI(TAG, "GOT ip event!!!");
    } else if (event_id == IP_EVENT_PPP_LOST_IP) {
        ESP_LOGI(TAG, "Modem Disconnect from PPP Server");
    } else if (event_id == IP_EVENT_GOT_IP6) {
        ESP_LOGI(TAG, "GOT IPv6 event!");

        ip_event_got_ip6_t *event = (ip_event_got_ip6_t *)event_data;
        ESP_LOGI(TAG, "Got IPv6 address " IPV6STR, IPV62STR(event->ip6_info.ip));
    }
}


void app_main(void)
{
    /* Init and register system/core components */
    ESP_ERROR_CHECK(esp_netif_init());
    ESP_ERROR_CHECK(esp_event_loop_create_default());
    ESP_ERROR_CHECK(esp_event_handler_register(IP_EVENT, ESP_EVENT_ANY_ID, &on_ip_event, NULL));
    ESP_ERROR_CHECK(esp_event_handler_register(NETIF_PPP_STATUS, ESP_EVENT_ANY_ID, &on_ppp_changed, NULL));

    /* Configure the PPP netif */
    esp_modem_dce_config_t dce_config = ESP_MODEM_DCE_DEFAULT_CONFIG(CONFIG_EXAMPLE_MODEM_PPP_APN);
    esp_netif_config_t netif_ppp_config = ESP_NETIF_DEFAULT_PPP();
    esp_netif_t *esp_netif = esp_netif_new(&netif_ppp_config);
    assert(esp_netif);

    event_group = xEventGroupCreate();

    /* Configure the DTE */
#if defined(CONFIG_EXAMPLE_SERIAL_CONFIG_UART)
    esp_modem_dte_config_t dte_config = ESP_MODEM_DTE_DEFAULT_CONFIG();
    /* setup UART specific configuration based on kconfig options */
    dte_config.uart_config.tx_io_num = CONFIG_EXAMPLE_MODEM_UART_TX_PIN;
    dte_config.uart_config.rx_io_num = CONFIG_EXAMPLE_MODEM_UART_RX_PIN;
    dte_config.uart_config.rts_io_num = CONFIG_EXAMPLE_MODEM_UART_RTS_PIN;
    dte_config.uart_config.cts_io_num = CONFIG_EXAMPLE_MODEM_UART_CTS_PIN;
    dte_config.uart_config.flow_control = EXAMPLE_FLOW_CONTROL;
    dte_config.uart_config.rx_buffer_size = CONFIG_EXAMPLE_MODEM_UART_RX_BUFFER_SIZE;
    dte_config.uart_config.tx_buffer_size = CONFIG_EXAMPLE_MODEM_UART_TX_BUFFER_SIZE;
    dte_config.uart_config.event_queue_size = CONFIG_EXAMPLE_MODEM_UART_EVENT_QUEUE_SIZE;
    dte_config.task_stack_size = CONFIG_EXAMPLE_MODEM_UART_EVENT_TASK_STACK_SIZE;
    dte_config.task_priority = CONFIG_EXAMPLE_MODEM_UART_EVENT_TASK_PRIORITY;
    dte_config.dte_buffer_size = CONFIG_EXAMPLE_MODEM_UART_RX_BUFFER_SIZE / 2;

#if CONFIG_EXAMPLE_MODEM_DEVICE_BG96 == 1
    ESP_LOGI(TAG, "Initializing esp_modem for the BG96 module...");
    esp_modem_dce_t *dce = esp_modem_new_dev(ESP_MODEM_DCE_BG96, &dte_config, &dce_config, esp_netif);
#elif CONFIG_EXAMPLE_MODEM_DEVICE_SIM800 == 1
    ESP_LOGI(TAG, "Initializing esp_modem for the SIM800 module...");
    esp_modem_dce_t *dce = esp_modem_new_dev(ESP_MODEM_DCE_SIM800, &dte_config, &dce_config, esp_netif);
#elif CONFIG_EXAMPLE_MODEM_DEVICE_SIM7000 == 1
    ESP_LOGI(TAG, "Initializing esp_modem for the SIM7000 module...");
    esp_modem_dce_t *dce = esp_modem_new_dev(ESP_MODEM_DCE_SIM7000, &dte_config, &dce_config, esp_netif);
#elif CONFIG_EXAMPLE_MODEM_DEVICE_SIM7070 == 1
    ESP_LOGI(TAG, "Initializing esp_modem for the SIM7070 module...");
    esp_modem_dce_t *dce = esp_modem_new_dev(ESP_MODEM_DCE_SIM7070, &dte_config, &dce_config, esp_netif);
#elif CONFIG_EXAMPLE_MODEM_DEVICE_SIM7600 == 1
    ESP_LOGI(TAG, "Initializing esp_modem for the SIM7600 module...");
    esp_modem_dce_t *dce = esp_modem_new_dev(ESP_MODEM_DCE_SIM7600, &dte_config, &dce_config, esp_netif);
#else
    ESP_LOGI(TAG, "Initializing esp_modem for a generic module...");
    esp_modem_dce_t *dce = esp_modem_new(&dte_config, &dce_config, esp_netif);
#endif

#elif defined(CONFIG_EXAMPLE_SERIAL_CONFIG_USB)
    while (1) {
        ESP_LOGI(TAG, "Initializing esp_modem for the BG96 module...");
        struct esp_modem_usb_term_config usb_config = ESP_MODEM_DEFAULT_USB_CONFIG(0x2C7C, 0x0296, 2); // VID, PID and interface num of BG96 modem
        const esp_modem_dte_config_t dte_usb_config = ESP_MODEM_DTE_DEFAULT_USB_CONFIG(usb_config);
        ESP_LOGI(TAG, "Waiting for USB device connection...");
        esp_modem_dce_t *dce = esp_modem_new_dev_usb(ESP_MODEM_DCE_BG96, &dte_usb_config, &dce_config, esp_netif);
        esp_modem_set_error_cb(dce, usb_terminal_error_handler);
        vTaskDelay(pdMS_TO_TICKS(1000)); // Although the DTE should be ready after USB enumeration, sometimes it fails to respond without this delay

#else
#error Invalid serial connection to modem.
#endif
    assert(dce);
<<<<<<< HEAD
    if(dte_config.uart_config.flow_control == ESP_MODEM_FLOW_CONTROL_HW) {
        esp_err_t err = esp_modem_set_flow_control(dce, 2, 2);  //2/2 means HW Flow Control.
        if (err != ESP_OK) {
            ESP_LOGE(TAG, "Failed to set the set_flow_control mode");
            return;
        }
        ESP_LOGI(TAG, "set_flow_control OK");
=======
    xEventGroupClearBits(event_group, CONNECT_BIT | GOT_DATA_BIT | USB_DISCONNECTED_BIT);
>>>>>>> 5097065a

    /* Run the modem demo app */
#if CONFIG_EXAMPLE_NEED_SIM_PIN == 1
    // check if PIN needed
    bool pin_ok = false;
    if (esp_modem_read_pin(dce, &pin_ok) == ESP_OK && pin_ok == false) {
        if (esp_modem_set_pin(dce, CONFIG_EXAMPLE_SIM_PIN) == ESP_OK) {
            vTaskDelay(pdMS_TO_TICKS(1000));
        } else {
            abort();
        }
    }
#endif

    int rssi, ber;
    esp_err_t err = esp_modem_get_signal_quality(dce, &rssi, &ber);
    if (err != ESP_OK) {
        ESP_LOGE(TAG, "esp_modem_get_signal_quality failed with %d %s", err, esp_err_to_name(err));
        return;
    }
    ESP_LOGI(TAG, "Signal quality: rssi=%d, ber=%d", rssi, ber);

#if CONFIG_EXAMPLE_SEND_MSG
    if (esp_modem_sms_txt_mode(dce, true) != ESP_OK || esp_modem_sms_character_set(dce) != ESP_OK) {
        ESP_LOGE(TAG, "Setting text mode or GSM character set failed");
        return;
    }

    err = esp_modem_send_sms(dce, CONFIG_EXAMPLE_SEND_MSG_PEER_PHONE_NUMBER, "Text message from esp-modem");
    if (err != ESP_OK) {
        ESP_LOGE(TAG, "esp_modem_send_sms() failed with %d", err);
        return;
    }
#endif

    err = esp_modem_set_mode(dce, ESP_MODEM_MODE_DATA);
    if (err != ESP_OK) {
        ESP_LOGE(TAG, "esp_modem_set_mode(ESP_MODEM_MODE_DATA) failed with %d", err);
        return;
    }
    /* Wait for IP address */
    ESP_LOGI(TAG, "Waiting for IP address");
    xEventGroupWaitBits(event_group, CONNECT_BIT | USB_DISCONNECTED_BIT, pdFALSE, pdFALSE, portMAX_DELAY);
    CHECK_USB_DISCONNECTION(event_group);

    /* Config MQTT */
#if ESP_IDF_VERSION >= ESP_IDF_VERSION_VAL(5, 0, 0)
    esp_mqtt_client_config_t mqtt_config = {
        .broker.address.uri = BROKER_URL,
    };
#else
    esp_mqtt_client_config_t mqtt_config = {
        .uri = BROKER_URL,
    };
#endif
    esp_mqtt_client_handle_t mqtt_client = esp_mqtt_client_init(&mqtt_config);
    esp_mqtt_client_register_event(mqtt_client, ESP_EVENT_ANY_ID, mqtt_event_handler, NULL);
    esp_mqtt_client_start(mqtt_client);
    ESP_LOGI(TAG, "Waiting for MQTT data");
    xEventGroupWaitBits(event_group, GOT_DATA_BIT | USB_DISCONNECTED_BIT, pdFALSE, pdFALSE, portMAX_DELAY);
    CHECK_USB_DISCONNECTION(event_group);

    esp_mqtt_client_destroy(mqtt_client);
    err = esp_modem_set_mode(dce, ESP_MODEM_MODE_COMMAND);
    if (err != ESP_OK) {
        ESP_LOGE(TAG, "esp_modem_set_mode(ESP_MODEM_MODE_COMMAND) failed with %d", err);
        return;
    }
    char imsi[32];
    err = esp_modem_get_imsi(dce, imsi);
    if (err != ESP_OK) {
        ESP_LOGE(TAG, "esp_modem_get_imsi failed with %d", err);
        return;
    }
    ESP_LOGI(TAG, "IMSI=%s", imsi);

#if defined(CONFIG_EXAMPLE_SERIAL_CONFIG_USB)
    // USB example runs in a loop to demonstrate hot-plugging and sudden disconnection features.
    ESP_LOGI(TAG, "USB demo finished. Disconnect and connect the modem to run it again");
    xEventGroupWaitBits(event_group, USB_DISCONNECTED_BIT, pdFALSE, pdFALSE, portMAX_DELAY);
    CHECK_USB_DISCONNECTION(event_group); // dce will be destroyed here
} // while (1)
#else
    // UART DTE clean-up
    esp_modem_destroy(dce);
    esp_netif_destroy(esp_netif);
#endif
}<|MERGE_RESOLUTION|>--- conflicted
+++ resolved
@@ -212,7 +212,7 @@
 #error Invalid serial connection to modem.
 #endif
     assert(dce);
-<<<<<<< HEAD
+
     if(dte_config.uart_config.flow_control == ESP_MODEM_FLOW_CONTROL_HW) {
         esp_err_t err = esp_modem_set_flow_control(dce, 2, 2);  //2/2 means HW Flow Control.
         if (err != ESP_OK) {
@@ -220,9 +220,9 @@
             return;
         }
         ESP_LOGI(TAG, "set_flow_control OK");
-=======
+
     xEventGroupClearBits(event_group, CONNECT_BIT | GOT_DATA_BIT | USB_DISCONNECTED_BIT);
->>>>>>> 5097065a
+
 
     /* Run the modem demo app */
 #if CONFIG_EXAMPLE_NEED_SIM_PIN == 1
