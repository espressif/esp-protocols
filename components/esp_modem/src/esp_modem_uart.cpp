--- conflicted
+++ resolved
@@ -188,7 +188,6 @@
     return uart_write_bytes_compat(uart.port, data, len);
 }
 
-<<<<<<< HEAD
 void UartTerminal::set_flow_control(esp_modem_flow_ctrl_t flow_control)
 {
 
@@ -207,7 +206,4 @@
 
 
 
-} // namespace esp_modem
-=======
-} // namespace esp_modem
->>>>>>> 3f0262df
+} // namespace esp_modem